/*
 * =========================================================================================
 * Copyright © 2013-2014 the kamon project <http://kamon.io/>
 *
 * Licensed under the Apache License, Version 2.0 (the "License"); you may not use this file
 * except in compliance with the License. You may obtain a copy of the License at
 *
 *   http://www.apache.org/licenses/LICENSE-2.0
 *
 * Unless required by applicable law or agreed to in writing, software distributed under the
 * License is distributed on an "AS IS" BASIS, WITHOUT WARRANTIES OR CONDITIONS OF ANY KIND,
 * either express or implied. See the License for the specific language governing permissions
 * and limitations under the License.
 * =========================================================================================
 */

package kamon.newrelic

import java.util.concurrent.TimeUnit.{ MILLISECONDS ⇒ milliseconds }

import akka.actor.{ ActorSystem, ActorLogging, Actor }
import akka.event.LoggingAdapter
import akka.io.IO
import akka.util.Timeout
import kamon.Kamon
import kamon.metric.{ CollectionContext, Metrics }
import spray.can.Http
import spray.json._
import scala.concurrent.{ ExecutionContext, Future }
import spray.httpx.{ SprayJsonSupport, ResponseTransformation }
import spray.http._
import spray.json.lenses.JsonLenses._
import java.lang.management.ManagementFactory
import spray.http.Uri.Query
import scala.concurrent.duration._
import Agent._

import akka.pattern.pipe

// TODO: Setup a proper host connector with custom timeout configuration for use with this.
class Agent extends Actor with ClientPipelines with ResponseTransformation with SprayJsonSupport with ActorLogging {
  import JsonProtocol._
  import context.dispatcher
<<<<<<< HEAD
  import Agent._
  import Retry._

  self ! Initialize

  val agentInfo = {
    val config = context.system.settings.config.getConfig("kamon.newrelic")
    val appName = config.getString("app-name")
    val licenseKey = config.getString("license-key")

    // Name has the format of pid@host
    val runtimeName = ManagementFactory.getRuntimeMXBean.getName.split('@')
    val retryDelay = FiniteDuration(config.getMilliseconds("retry-delay"), milliseconds)
    val maxRetry = config.getInt("max-retry")

    AgentInfo(licenseKey, appName, runtimeName(1), runtimeName(0).toInt, maxRetry, retryDelay)
  }
=======
>>>>>>> 5b9bbb19

  implicit val operationTimeout = Timeout(30 seconds)
  val collectorClient = compressedToJsonPipeline(IO(Http)(context.system))
  val settings = buildAgentSettings(context.system)
  val baseQuery = Query(
    "license_key" -> settings.licenseKey,
    "marshal_format" -> "json",
    "protocol_version" -> "12")

  // Start the connection to the New Relic collector.
  self ! Initialize

  def receive: Receive = uninitialized(settings.maxRetries)

  def uninitialized(attemptsLeft: Int): Receive = {
    case Initialize ⇒ pipe(connectToCollector) to self
    case Initialized(runID, collector) ⇒
      log.info("Agent initialized with runID: [{}] and collector: [{}]", runID, collector)

      val baseCollectorUri = Uri(s"http://$collector/agent_listener/invoke_raw_method").withQuery(baseQuery)
      context.actorOf(MetricReporter.props(settings, runID, baseCollectorUri), "metric-reporter")

    case InitializationFailed(reason) if (attemptsLeft > 0) ⇒
      log.error(reason, "Initialization failed, retrying in {} seconds", settings.retryDelay.toSeconds)
      context.system.scheduler.scheduleOnce(settings.retryDelay, self, Initialize)
      context become (uninitialized(attemptsLeft - 1))

<<<<<<< HEAD
  def toJson(response: HttpResponse): JsValue = response.entity.asString.asJson
=======
    case InitializationFailed(reason) ⇒
      log.error(reason, "Giving up while trying to set up a connection with the New Relic collector.")
      context.stop(self)
  }

  def connectToCollector: Future[InitResult] = {
    (for {
      collector ← selectCollector
      runId ← connect(collector, settings)
    } yield Initialized(runId, collector)) recover { case error ⇒ InitializationFailed(error) }
  }
>>>>>>> 5b9bbb19

  def selectCollector: Future[String] = {
    val query = ("method" -> "get_redirect_host") +: baseQuery
    val getRedirectHostUri = Uri("http://collector.newrelic.com/agent_listener/invoke_raw_method").withQuery(query)

    collectorClient {
      Post(getRedirectHostUri, JsArray())

    } map { json ⇒
      json.extract[String]('return_value)
    }
  }

  def connect(collectorHost: String, connect: Settings): Future[Long] = {
    log.debug("Connecting to NewRelic Collector [{}]", collectorHost)

    val query = ("method" -> "connect") +: baseQuery
    val connectUri = Uri(s"http://$collectorHost/agent_listener/invoke_raw_method").withQuery(query)

    collectorClient {
      Post(connectUri, connect)

    } map { json ⇒
      json.extract[Long]('return_value / 'agent_run_id)
    }
  }
}

object Agent {
  case object Initialize
  sealed trait InitResult
  case class Initialized(runId: Long, collector: String) extends InitResult
  case class InitializationFailed(reason: Throwable) extends InitResult
  case class Settings(licenseKey: String, appName: String, host: String, pid: Int, maxRetries: Int, retryDelay: FiniteDuration, apdexT: Double)

  def buildAgentSettings(system: ActorSystem) = {
    val config = system.settings.config.getConfig("kamon.newrelic")
    val appName = config.getString("app-name")
    val licenseKey = config.getString("license-key")
    val maxRetries = config.getInt("max-initialize-retries")
    val retryDelay = FiniteDuration(config.getDuration("initialize-retry-delay", milliseconds), milliseconds)
    val apdexT: Double = config.getDuration("apdexT", MILLISECONDS) / 1E3 // scale to seconds.

    // Name has the format of 'pid'@'host'
    val runtimeName = ManagementFactory.getRuntimeMXBean.getName.split('@')

    Agent.Settings(licenseKey, appName, runtimeName(1), runtimeName(0).toInt, maxRetries, retryDelay, apdexT)
  }
}<|MERGE_RESOLUTION|>--- conflicted
+++ resolved
@@ -41,26 +41,6 @@
 class Agent extends Actor with ClientPipelines with ResponseTransformation with SprayJsonSupport with ActorLogging {
   import JsonProtocol._
   import context.dispatcher
-<<<<<<< HEAD
-  import Agent._
-  import Retry._
-
-  self ! Initialize
-
-  val agentInfo = {
-    val config = context.system.settings.config.getConfig("kamon.newrelic")
-    val appName = config.getString("app-name")
-    val licenseKey = config.getString("license-key")
-
-    // Name has the format of pid@host
-    val runtimeName = ManagementFactory.getRuntimeMXBean.getName.split('@')
-    val retryDelay = FiniteDuration(config.getMilliseconds("retry-delay"), milliseconds)
-    val maxRetry = config.getInt("max-retry")
-
-    AgentInfo(licenseKey, appName, runtimeName(1), runtimeName(0).toInt, maxRetry, retryDelay)
-  }
-=======
->>>>>>> 5b9bbb19
 
   implicit val operationTimeout = Timeout(30 seconds)
   val collectorClient = compressedToJsonPipeline(IO(Http)(context.system))
@@ -88,9 +68,6 @@
       context.system.scheduler.scheduleOnce(settings.retryDelay, self, Initialize)
       context become (uninitialized(attemptsLeft - 1))
 
-<<<<<<< HEAD
-  def toJson(response: HttpResponse): JsValue = response.entity.asString.asJson
-=======
     case InitializationFailed(reason) ⇒
       log.error(reason, "Giving up while trying to set up a connection with the New Relic collector.")
       context.stop(self)
@@ -102,7 +79,6 @@
       runId ← connect(collector, settings)
     } yield Initialized(runId, collector)) recover { case error ⇒ InitializationFailed(error) }
   }
->>>>>>> 5b9bbb19
 
   def selectCollector: Future[String] = {
     val query = ("method" -> "get_redirect_host") +: baseQuery
@@ -143,8 +119,8 @@
     val appName = config.getString("app-name")
     val licenseKey = config.getString("license-key")
     val maxRetries = config.getInt("max-initialize-retries")
-    val retryDelay = FiniteDuration(config.getDuration("initialize-retry-delay", milliseconds), milliseconds)
-    val apdexT: Double = config.getDuration("apdexT", MILLISECONDS) / 1E3 // scale to seconds.
+    val retryDelay = FiniteDuration(config.getMilliseconds("initialize-retry-delay"), milliseconds)
+    val apdexT: Double = config.getMilliseconds("apdexT").toDouble
 
     // Name has the format of 'pid'@'host'
     val runtimeName = ManagementFactory.getRuntimeMXBean.getName.split('@')
