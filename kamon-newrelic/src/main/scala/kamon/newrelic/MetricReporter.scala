--- conflicted
+++ resolved
@@ -20,11 +20,7 @@
   val metricsExtension = Kamon.metrics
   val collectionContext = metricsExtension.buildDefaultCollectionContext
   val metricsSubscriber = {
-<<<<<<< HEAD
-    val tickInterval = Kamon.metrics.settings.tickInterval.toMillis
-=======
     val tickInterval = Kamon.metrics.settings.tickInterval
->>>>>>> 81c52c27
 
     // Metrics are always sent to New Relic in 60 seconds intervals.
     if (tickInterval == 60.seconds) self
