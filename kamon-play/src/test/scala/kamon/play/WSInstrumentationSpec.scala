/* ===================================================
 * Copyright © 2013-2014 the kamon project <http://kamon.io/>
 *
 * Licensed under the Apache License, Version 2.0 (the "License");
 * you may not use this file except in compliance with the License.
 * You may obtain a copy of the License at
 *
 * http://www.apache.org/licenses/LICENSE-2.0
 *
 * Unless required by applicable law or agreed to in writing, software
 * distributed under the License is distributed on an "AS IS" BASIS,
 * WITHOUT WARRANTIES OR CONDITIONS OF ANY KIND, either express or implied.
 * See the License for the specific language governing permissions and
 * limitations under the License.
 * ========================================================== */

package kamon.play

import kamon.Kamon
import kamon.metric.TraceMetrics.TraceMetricsSnapshot
import kamon.metric.{ Metrics, TraceMetrics }
import kamon.trace.{ SegmentMetricIdentityLabel, SegmentMetricIdentity, TraceRecorder }
import org.scalatest.{ Matchers, WordSpecLike }
import org.scalatestplus.play.OneServerPerSuite
import play.api.libs.ws.WS
import play.api.mvc.Action
import play.api.mvc.Results.Ok
import play.api.test.Helpers._
import play.api.test._
import play.libs.Akka

import scala.concurrent.Await
import scala.concurrent.duration._

class WSInstrumentationSpec extends WordSpecLike with Matchers with OneServerPerSuite {

  System.setProperty("config.file", "./kamon-play/src/test/resources/conf/application.conf")

<<<<<<< HEAD
  implicit lazy val system: ActorSystem = ActorSystem("play-ws-instrumentation-spec", ConfigFactory.parseString(
    """
      |akka {
      |  loglevel = ERROR
      |}
      |
      |kamon {
      |  metrics {
      |    tick-interval = 2 seconds
      |
      |    filters = [
      |      {
      |        trace {
      |          includes = [ "*" ]
      |          excludes = []
      |        }
      |      }
      |    ]
      |  }
      |}
    """.stripMargin))

=======
>>>>>>> 6e3d9ae8
  implicit override lazy val app = FakeApplication(withRoutes = {
    case ("GET", "/async")   ⇒ Action { Ok("ok") }
    case ("GET", "/outside") ⇒ Action { Ok("ok") }
    case ("GET", "/inside")  ⇒ callWSinsideController("http://localhost:19001/async")
  })

  "the WS instrumentation" should {
    "propagate the TraceContext inside an Action and complete the WS request" in {
      Await.result(route(FakeRequest(GET, "/inside")).get, 10 seconds)

      val snapshot = takeSnapshotOf("GET: /inside")
      snapshot.elapsedTime.numberOfMeasurements should be(1)
      snapshot.segments.size should be(1)
      snapshot.segments(SegmentMetricIdentity("http://localhost:19001/async", SegmentMetricIdentityLabel.HttpClient)).numberOfMeasurements should be(1)
    }

    "propagate the TraceContext outside an Action and complete the WS request" in {
      TraceRecorder.withNewTraceContext("trace-outside-action") {
        Await.result(WS.url("http://localhost:19001/outside").get(), 10 seconds)
        TraceRecorder.finish()
      }(Akka.system())

      val snapshot = takeSnapshotOf("trace-outside-action")
      //snapshot.elapsedTime.numberOfMeasurements should be(1) disabled for fail in travis
      //snapshot.segments.size should be(1) disabled for fail in travis
      //snapshot.segments(HttpClientRequest("http://localhost:19001/outside")).numberOfMeasurements should be(1) disabled for fail in travis
    }

  }

  def takeSnapshotOf(traceName: String): TraceMetricsSnapshot = {
    val recorder = Kamon(Metrics)(Akka.system()).register(TraceMetrics(traceName), TraceMetrics.Factory)
    val collectionContext = Kamon(Metrics)(Akka.system()).buildDefaultCollectionContext
    recorder.get.collect(collectionContext)
  }

  def callWSinsideController(url: String) = Action.async {
    import play.api.Play.current
    import play.api.libs.concurrent.Execution.Implicits.defaultContext

    WS.url(url).get().map { response ⇒
      Ok("Ok")
    }
  }
}<|MERGE_RESOLUTION|>--- conflicted
+++ resolved
@@ -36,31 +36,6 @@
 
   System.setProperty("config.file", "./kamon-play/src/test/resources/conf/application.conf")
 
-<<<<<<< HEAD
-  implicit lazy val system: ActorSystem = ActorSystem("play-ws-instrumentation-spec", ConfigFactory.parseString(
-    """
-      |akka {
-      |  loglevel = ERROR
-      |}
-      |
-      |kamon {
-      |  metrics {
-      |    tick-interval = 2 seconds
-      |
-      |    filters = [
-      |      {
-      |        trace {
-      |          includes = [ "*" ]
-      |          excludes = []
-      |        }
-      |      }
-      |    ]
-      |  }
-      |}
-    """.stripMargin))
-
-=======
->>>>>>> 6e3d9ae8
   implicit override lazy val app = FakeApplication(withRoutes = {
     case ("GET", "/async")   ⇒ Action { Ok("ok") }
     case ("GET", "/outside") ⇒ Action { Ok("ok") }
