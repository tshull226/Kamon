--- conflicted
+++ resolved
@@ -17,35 +17,28 @@
 package test
 
 import akka.actor._
-import akka.routing.RoundRobinRouter
-import spray.routing.SimpleRoutingApp
+import akka.routing.RoundRobinPool
 import akka.util.Timeout
-<<<<<<< HEAD
-=======
 import kamon.Kamon
 import kamon.metric.Subscriptions.TickMetricSnapshot
 import kamon.metric._
 import kamon.spray.KamonTraceDirectives
 import kamon.trace.{ SegmentMetricIdentityLabel, TraceRecorder }
 import spray.http.{ StatusCodes, Uri }
->>>>>>> 6e3d9ae8
 import spray.httpx.RequestBuilding
+import spray.routing.SimpleRoutingApp
+
 import scala.concurrent.{ Await, Future }
-import kamon.spray.KamonTraceDirectives
 import scala.util.Random
-import kamon.trace.TraceRecorder
-import kamon.Kamon
-import kamon.metric._
-import spray.http.{ StatusCodes, Uri }
-import kamon.metric.Subscriptions.TickMetricSnapshot
 
 object SimpleRequestProcessor extends App with SimpleRoutingApp with RequestBuilding with KamonTraceDirectives {
+  import akka.pattern.ask
+  import spray.client.pipelining._
+
   import scala.concurrent.duration._
-  import spray.client.pipelining._
-  import akka.pattern.ask
 
   implicit val system = ActorSystem("test")
-  import system.dispatcher
+  import test.SimpleRequestProcessor.system.dispatcher
 
   val printer = system.actorOf(Props[PrintWhatever])
 
@@ -74,7 +67,8 @@
   //Kamon(UserMetrics).registerGauge("test-gauge")(() => 10L)
 
   val pipeline = sendReceive
-  val replier = system.actorOf(Props[Replier].withRouter(RoundRobinRouter(nrOfInstances = 2)), "replier")
+  val replier = system.actorOf(Props[Replier].withRouter(RoundRobinPool(nrOfInstances = 4)), "replier")
+
   val random = new Random()
 
   startServer(interface = "localhost", port = 9090) {
@@ -158,6 +152,7 @@
 
   def go: Unit = {
     import spray.client.pipelining._
+
     import scala.concurrent.duration._
 
     implicit val system = ActorSystem("test")
