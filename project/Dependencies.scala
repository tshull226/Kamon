--- conflicted
+++ resolved
@@ -7,15 +7,9 @@
     "typesafe repo" at "http://repo.typesafe.com/typesafe/releases/"
   )
 
-<<<<<<< HEAD
   val sprayVersion    = "1.2.2"
   val akkaVersion     = "2.2.4"
-  val aspectjVersion  = "1.8.1"
-=======
-  val sprayVersion    = "1.3.2"
-  val akkaVersion     = "2.3.6"
   val aspectjVersion  = "1.8.4"
->>>>>>> 5b9bbb19
   val slf4jVersion    = "1.7.6"
   val playVersion     = "2.2.5"
 
@@ -35,7 +29,8 @@
   val akkaTestKit     = "com.typesafe.akka"         %%  "akka-testkit"          % akkaVersion
   val akkaRemote      = "com.typesafe.akka"         %%  "akka-remote"           % akkaVersion
   val akkaCluster     = "com.typesafe.akka"         %%  "akka-cluster"          % akkaVersion
-  val playTest        = "org.scalatestplus"         %%  "play"                  % "1.3.0"
+  val play            = "com.typesafe.play"         %%  "play"                  % playVersion
+  val playTest        = "org.scalatestplus"         %%  "play"                  % "1.2.0"
   val slf4Api         = "org.slf4j"                 %   "slf4j-api"             % slf4jVersion
   val slf4nop         = "org.slf4j"                 %   "slf4j-nop"             % slf4jVersion
   val scalaCompiler   = "org.scala-lang"            %   "scala-compiler"        % Settings.ScalaVersion
